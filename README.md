--- conflicted
+++ resolved
@@ -19,7 +19,6 @@
 
 **Option 1: NPM Package (Recommended)**
 ```bash
-<<<<<<< HEAD
 # Install from GitHub (no npm registry needed)
 npm install github:javiarmesto/AL-Development-Collection-for-GitHub-Copilot
 
@@ -33,11 +32,6 @@
 # - getting-started.md (quick reference)
 #
 # Existing files are preserved - only new files are added
-=======
-# Run:
-npm install github:javiarmesto/AL-Development-Collection-for-GitHub-Copilot
-npx al-collection install
->>>>>>> dfafd128
 ```
 
 **Option 2: Clone Repository**
