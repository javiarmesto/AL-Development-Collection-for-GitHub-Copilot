id: al-development
name: AL Development for Business Central
description: Comprehensive toolkit for Microsoft Dynamics 365 Business Central AL development, including architecture guidance, debugging tools, testing frameworks, API development, and AI-powered Copilot features. This collection provides auto-applied coding standards, task-specific workflows, and specialized consultant modes.
tags: [al, business-central, dynamics365, erp, microsoft, architecture, testing, api, copilot, debugging]

items:
    # Auto-Applied Instructions (Layer 1 & 2)
  - path: .github/instructions/al-guidelines.instructions.md
    kind: instruction
  - path: .github/instructions/al-code-style.instructions.md
    kind: instruction
  - path: .github/instructions/al-naming-conventions.instructions.md
    kind: instruction
  - path: .github/instructions/al-performance.instructions.md
    kind: instruction
  - path: .github/instructions/al-error-handling.instructions.md
    kind: instruction
  - path: .github/instructions/al-events.instructions.md
    kind: instruction
  - path: .github/instructions/al-testing.instructions.md
    kind: instruction

  # Task-Specific Prompts (Layer 3)
<<<<<<< HEAD
  - path: prompts/al-setup.prompt.md
    kind: prompt
  - path: prompts/al-workspace.prompt.md
=======
  - path: .github/prompts/al-workspace.prompt.md
>>>>>>> 0df4d4fa
    kind: prompt
  - path: .github/prompts/al-build.prompt.md
    kind: prompt
  - path: .github/prompts/al-events.prompt.md
    kind: prompt
  - path: .github/prompts/al-debug.prompt.md
    kind: prompt
  - path: .github/prompts/al-performance.prompt.md
    kind: prompt
  - path: .github/prompts/al-permissions.prompt.md
    kind: prompt
  - path: .github/prompts/al-troubleshoot.prompt.md
    kind: prompt
  - path: .github/prompts/al-migrate.prompt.md
    kind: prompt
  - path: .github/prompts/al-pages.prompt.md
    kind: prompt
  - path: .github/prompts/al-workflow.prompt.md
    kind: prompt
  - path: prompts/al-spec.create.prompt.md
    kind: prompt
  - path: prompts/al-performance.triage.prompt.md
    kind: prompt
  - path: prompts/al-pr.prepare.prompt.md
    kind: prompt

  # Role-Based Chat Modes (Layer 4)
  - path: .github/chatmodes/al-orchestrator.chatmode.md
    kind: chat-mode
    usage: recommended
    description: |
      This chat mode is your entry point when unsure which tool to use. It analyzes your request and routes you to the appropriate mode or prompt.

      This chat mode works best with:
      - All other AL chat modes and prompts in this collection
      - AL Instructions for enforcing code standards

      This chat mode is ideal for:
      - Starting a new task without knowing which tool to use
      - Getting a strategic roadmap for complex multi-domain tasks
      - Understanding how different tools in the collection work together

      Example usage:
      ```markdown
      ---
      mode: al-orchestrator
      title: Build AI-powered API for sales forecasting
      ---
      
      I need to create an API that uses AI to forecast sales based on historical data.
      I'm not sure where to start or which tools I need.
      ```

      To get the best results:
      - Provide context about what you're trying to accomplish
      - Mention any constraints (timeline, existing code, team size)
      - Let the orchestrator analyze before jumping into implementation

  - path: .github/chatmodes/al-architect.chatmode.md
    kind: chat-mode
    usage: recommended
    description: |
      This chat mode specializes in solution architecture and design decisions for Business Central extensions.

      This chat mode requires:
      - al-guidelines.instructions.md (for BC patterns)
      - al-code-style.instructions.md (for structure guidance)
      - al-performance.instructions.md (for design considerations)

      This chat mode is ideal for:
      - Planning new feature architecture
      - Designing data models and table structures
      - Evaluating integration strategies
      - Making strategic technical decisions
      - Reviewing and refactoring existing designs

      Example usage:
      ```markdown
      ---
      mode: al-architect
      title: Design multi-company approval workflow
      ---
      
      #file: src/Sales/SalesHeader.Table.al
      #file: src/Approval/ApprovalEntry.Table.al
      
      Design an approval workflow system that:
      - Works across multiple companies
      - Supports delegation
      - Sends email notifications
      - Integrates with existing sales documents
      ```

      To get the best results:
      - Include relevant existing code in context
      - Specify business requirements clearly
      - Mention scalability and data volume expectations
      - Ask about alternatives and trade-offs

  - path: .github/chatmodes/al-debugger.chatmode.md
    kind: chat-mode
    usage: optional
    description: |
      This chat mode provides systematic debugging guidance and troubleshooting for AL code issues.

      This chat mode works best with:
      - al-debug.prompt.md (for debugging tools)
      - al-performance.prompt.md (for performance issues)
      - al-troubleshoot.prompt.md (for common problems)

      This chat mode is ideal for:
      - Diagnosing bugs and unexpected behavior
      - Root cause analysis of complex issues
      - Investigating intermittent problems
      - Understanding code execution flow
      - Performance bottleneck identification

      Example usage:
      ```markdown
      ---
      mode: al-debugger
      title: Debug event subscriber not firing
      ---
      
      #file: src/Sales/SalesEventHandler.Codeunit.al
      
      My OnBeforePostSalesDoc event subscriber isn't being called.
      The signature looks correct but it never executes.
      ```

      To get the best results:
      - Include error messages and symptoms
      - Share relevant code in context
      - Describe steps to reproduce
      - Mention what you've already tried

  - path: .github/chatmodes/al-tester.chatmode.md
    kind: chat-mode
    usage: optional
    description: |
      This chat mode specializes in testing strategy, test-driven development, and quality assurance for AL code.

      This chat mode requires:
      - al-testing.instructions.md (for AL-Go structure and test patterns)

      This chat mode is ideal for:
      - Designing test strategies
      - Implementing test-driven development (TDD)
      - Creating comprehensive test suites
      - Improving test coverage
      - Setting up test automation

      Example usage:
      ```markdown
      ---
      mode: al-tester
      title: Create test suite for sales posting logic
      ---
      
      #file: src/Sales/SalesPost.Codeunit.al
      
      I need comprehensive tests for the sales posting logic.
      What test scenarios should I cover?
      ```

      To get the best results:
      - Share the code you want to test
      - Specify if you want unit, integration, or UI tests
      - Mention any specific edge cases to cover
      - Indicate your test coverage goals

  - path: .github/chatmodes/al-api.chatmode.md
    kind: chat-mode
    usage: optional
    description: |
      This chat mode specializes in designing and implementing RESTful APIs and OData services for Business Central.

      This chat mode works best with:
      - al-error-handling.instructions.md (for API error responses)
      - al-performance.instructions.md (for API optimization)
      - al-permissions.prompt.md (for API security)

      This chat mode is ideal for:
      - Designing API endpoints and contracts
      - Implementing API pages (v2.0)
      - Setting up authentication and security
      - API versioning strategies
      - External system integrations

      Example usage:
      ```markdown
      ---
      mode: al-api
      title: Create API for mobile app integration
      ---
      
      I need to expose sales orders to a mobile app.
      The app needs to:
      - List orders by customer
      - Get order details with lines
      - Create new orders
      - Update order status
      ```

      To get the best results:
      - Describe the API consumer (mobile app, external system, etc.)
      - Specify required operations (CRUD, custom actions)
      - Mention authentication requirements
      - Include performance expectations

  - path: .github/chatmodes/al-copilot.chatmode.md
    kind: chat-mode
    usage: optional
    description: |
      This chat mode specializes in building AI-powered Copilot experiences and integrating Azure OpenAI services into Business Central.

      This chat mode works best with:
      - al-architect.chatmode.md (for designing AI integration architecture)
      - al-error-handling.instructions.md (for handling AI service failures)

      This chat mode is ideal for:
      - Designing Copilot user experiences
      - Implementing Azure OpenAI integration
      - Prompt engineering for business scenarios
      - Creating AI-powered suggestions and insights
      - Implementing responsible AI practices

      Example usage:
      ```markdown
      ---
      mode: al-copilot
      title: Add AI sales forecasting to customer card
      ---
      
      I want to add an AI-powered sales forecast feature that:
      - Analyzes historical sales data
      - Provides monthly forecasts
      - Suggests optimal order quantities
      - Explains its reasoning
      ```

      To get the best results:
      - Describe the AI feature from user perspective
      - Specify what data the AI should analyze
      - Mention desired output format
      - Include any responsible AI considerations
      - Ask about prompt engineering best practices

display:
  ordering: manual
  show_badge: true<|MERGE_RESOLUTION|>--- conflicted
+++ resolved
@@ -21,13 +21,9 @@
     kind: instruction
 
   # Task-Specific Prompts (Layer 3)
-<<<<<<< HEAD
   - path: prompts/al-setup.prompt.md
     kind: prompt
   - path: prompts/al-workspace.prompt.md
-=======
-  - path: .github/prompts/al-workspace.prompt.md
->>>>>>> 0df4d4fa
     kind: prompt
   - path: .github/prompts/al-build.prompt.md
     kind: prompt
